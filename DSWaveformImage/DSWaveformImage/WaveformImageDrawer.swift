import Foundation
import AVFoundation
import UIKit
<<<<<<< HEAD
import CoreGraphics
=======
>>>>>>> 5a231404

/// Renders a UIImage of the waveform data calculated by the analyzer.
public class WaveformImageDrawer {
    public init() {}

    // swiftlint:disable function_parameter_count
    /// Renders a UIImage of the waveform data calculated by the analyzer.
    public func waveformImage(fromAudioAt audioAssetURL: URL,
                              with configuration: WaveformConfiguration,
                              qos: DispatchQoS.QoSClass = .userInitiated,
                              completionHandler: @escaping (_ waveformImage: UIImage?) -> ()) {
        let scaledSize = CGSize(width: configuration.size.width * configuration.scale,
                                height: configuration.size.height * configuration.scale)
        let scaledConfiguration = WaveformConfiguration(size: scaledSize,
                                                        color: configuration.color,
                                                        backgroundColor: configuration.backgroundColor,
                                                        style: configuration.style,
                                                        position: configuration.position,
                                                        scale: configuration.scale,
                                                        paddingFactor: configuration.paddingFactor,
                                                        stripeWidth: configuration.stripeWidth,
                                                        stripeSpacing: configuration.stripeSpacing)
<<<<<<< HEAD
        guard let waveformAnalyzer = WaveformAnalyzer(audioAssetURL: audioAssetURL) else {
            completionHandler(nil)
            return
        }
        render(from: waveformAnalyzer, with: scaledConfiguration, qos: qos, completionHandler: completionHandler)
=======
        return render(waveform: waveform, with: scaledConfiguration)
    }

    public func waveformImage(fromAudio audioAsset: AVURLAsset,
                              size: CGSize,
                              color: UIColor = UIColor.black,
                              backgroundColor: UIColor = UIColor.clear,
                              style: WaveformStyle = .gradient,
                              position: WaveformPosition = .middle,
                              scale: CGFloat = UIScreen.main.scale,
                              paddingFactor: CGFloat? = nil,
                              stripeWidth: CGFloat? = nil,
                              stripeSpacing: CGFloat? = nil) -> UIImage? {
        guard let waveform = Waveform(audioAsset: audioAsset) else { return nil }
        let configuration = WaveformConfiguration(size: size, color: color, backgroundColor: backgroundColor, style: style,
                                                  position: position, scale: scale, paddingFactor: paddingFactor,
                                                  stripeWidth: stripeWidth, stripeSpacing: stripeSpacing)
        return waveformImage(from: waveform, with: configuration)
>>>>>>> 5a231404
    }

    /// Renders a UIImage of the waveform data calculated by the analyzer.
    public func waveformImage(fromAudioAt audioAssetURL: URL,
                              size: CGSize,
                              color: UIColor = UIColor.black,
                              backgroundColor: UIColor = UIColor.clear,
                              style: WaveformStyle = .gradient,
                              position: WaveformPosition = .middle,
                              scale: CGFloat = UIScreen.main.scale,
                              paddingFactor: CGFloat? = nil,
<<<<<<< HEAD
                              qos: DispatchQoS.QoSClass = .userInitiated,
                              completionHandler: @escaping (_ waveformImage: UIImage?) -> ()) {
        let configuration = WaveformConfiguration(size: size, color: color, backgroundColor: backgroundColor,
                                                  style: style, position: position, scale: scale,
                                                  paddingFactor: paddingFactor)
        waveformImage(fromAudioAt: audioAssetURL, with: configuration, completionHandler: completionHandler)
=======
                              stripeWidth: CGFloat? = nil,
                              stripeSpacing: CGFloat? = nil) -> UIImage? {
        let audioAsset = AVURLAsset(url: audioAssetURL)
        return waveformImage(fromAudio: audioAsset, size: size, color: color, backgroundColor: backgroundColor, style: style,
                             position: position, scale: scale, paddingFactor: paddingFactor,
                             stripeWidth: stripeWidth, stripeSpacing: stripeSpacing)
>>>>>>> 5a231404
    }

    // swiftlint:enable function_parameter_count
}

// MARK: Image generation

private extension WaveformImageDrawer {
    func render(from waveformAnalyzer: WaveformAnalyzer,
                with configuration: WaveformConfiguration,
                qos: DispatchQoS.QoSClass,
                completionHandler: @escaping (_ waveformImage: UIImage?) -> ()) {
        let sampleCount = Int(configuration.size.width * configuration.scale)
        waveformAnalyzer.samples(count: sampleCount, qos: qos) { samples in
            guard let samples = samples else {
                completionHandler(nil)
                return
            }
            completionHandler(self.graphImage(from: samples, with: configuration))
        }
    }

    private func graphImage(from samples: [Float], with configuration: WaveformConfiguration) -> UIImage? {
        if #available(iOS 10.0, *) {
            let format = UIGraphicsImageRendererFormat()
            format.scale = configuration.scale
            let renderer = UIGraphicsImageRenderer(size: configuration.size, format: format)

            return renderer.image { renderContext in
                draw(on: renderContext.cgContext, from: samples, with: configuration)
            }
        } else {
            UIGraphicsBeginImageContextWithOptions(configuration.size, false, configuration.scale)
            
            let context = UIGraphicsGetCurrentContext()!
            
            draw(on: context, from: samples, with: configuration)

            let graphImage = UIGraphicsGetImageFromCurrentImageContext()
            UIGraphicsEndImageContext()

            return graphImage
        }
    }
    
    private func draw(on context: CGContext, from samples: [Float], with configuration: WaveformConfiguration) {
        context.setAllowsAntialiasing(true)
        context.setShouldAntialias(true)

        drawBackground(on: context, with: configuration)
        drawGraph(from: samples, on: context, with: configuration)
    }

    private func drawBackground(on context: CGContext, with configuration: WaveformConfiguration) {
        context.setFillColor(configuration.backgroundColor.cgColor)
        context.fill(CGRect(origin: CGPoint.zero, size: configuration.size))
    }

    private func drawGraph(from samples: [Float],
                           on context: CGContext,
                           with configuration: WaveformConfiguration) {
        let graphRect = CGRect(origin: CGPoint.zero, size: configuration.size)
        let positionAdjustedGraphCenter = CGFloat(configuration.position.value()) * graphRect.size.height
        let verticalPaddingDivisor = configuration.paddingFactor ?? CGFloat(configuration.position.value() == 0.5 ? 2.5 : 1.5)
        let drawMappingFactor = graphRect.size.height / verticalPaddingDivisor
        let minimumGraphAmplitude: CGFloat = 1 // we want to see at least a 1pt line for silence

        let path = CGMutablePath()
        var maxAmplitude: CGFloat = 0.0 // we know 1 is our max in normalized data, but we keep it 'generic'

        let stripeLineWidth = configuration.stripeWidth ?? 1
<<<<<<< HEAD
        let nStripes = configuration.size.width / (stripeLineWidth + (configuration.stripeSpacing ?? 5))
=======
        let nStripes = configuration.size.width / (stripeLineWidth + (configuration.stripeSpacing ?? 4))
>>>>>>> 5a231404
        let drawEveryNSamples = Int(CGFloat(samples.count) / nStripes)

        if configuration.style == .striped {
            context.setLineWidth(stripeLineWidth)
        } else {
            context.setLineWidth(1.0 / configuration.scale)
        }

<<<<<<< HEAD
=======

>>>>>>> 5a231404
        for (x, sample) in samples.enumerated() {
            let xPos = CGFloat(x) / configuration.scale
            let invertedDbSample = 1 - CGFloat(sample) // sample is in dB, linearly normalized to [0, 1] (1 -> -50 dB)
            let drawingAmplitude = max(minimumGraphAmplitude, invertedDbSample * drawMappingFactor)
            let drawingAmplitudeUp = positionAdjustedGraphCenter - drawingAmplitude
            let drawingAmplitudeDown = positionAdjustedGraphCenter + drawingAmplitude
            maxAmplitude = max(drawingAmplitude, maxAmplitude)

            if configuration.style == .striped && (Int(x) % drawEveryNSamples != 0) {
                continue
            }

            path.move(to: CGPoint(x: xPos, y: drawingAmplitudeUp))
            path.addLine(to: CGPoint(x: xPos, y: drawingAmplitudeDown))
        }
        context.addPath(path)

        switch configuration.style {
        case .filled, .striped:
            context.setStrokeColor(configuration.color.cgColor)
            context.strokePath()
        case .gradient:
            context.replacePathWithStrokedPath()
            context.clip()
            let colors = NSArray(array: [
                configuration.color.cgColor,
                configuration.color.highlighted(brightnessAdjustment: 0.5).cgColor
            ]) as CFArray
            let colorSpace = CGColorSpaceCreateDeviceRGB()
            let gradient = CGGradient(colorsSpace: colorSpace, colors: colors, locations: nil)!
            context.drawLinearGradient(gradient,
                                       start: CGPoint(x: 0, y: positionAdjustedGraphCenter - maxAmplitude),
                                       end: CGPoint(x: 0, y: positionAdjustedGraphCenter + maxAmplitude),
                                       options: .drawsAfterEndLocation)
        }
    }
}<|MERGE_RESOLUTION|>--- conflicted
+++ resolved
@@ -1,10 +1,7 @@
 import Foundation
 import AVFoundation
 import UIKit
-<<<<<<< HEAD
 import CoreGraphics
-=======
->>>>>>> 5a231404
 
 /// Renders a UIImage of the waveform data calculated by the analyzer.
 public class WaveformImageDrawer {
@@ -27,32 +24,11 @@
                                                         paddingFactor: configuration.paddingFactor,
                                                         stripeWidth: configuration.stripeWidth,
                                                         stripeSpacing: configuration.stripeSpacing)
-<<<<<<< HEAD
         guard let waveformAnalyzer = WaveformAnalyzer(audioAssetURL: audioAssetURL) else {
             completionHandler(nil)
             return
         }
         render(from: waveformAnalyzer, with: scaledConfiguration, qos: qos, completionHandler: completionHandler)
-=======
-        return render(waveform: waveform, with: scaledConfiguration)
-    }
-
-    public func waveformImage(fromAudio audioAsset: AVURLAsset,
-                              size: CGSize,
-                              color: UIColor = UIColor.black,
-                              backgroundColor: UIColor = UIColor.clear,
-                              style: WaveformStyle = .gradient,
-                              position: WaveformPosition = .middle,
-                              scale: CGFloat = UIScreen.main.scale,
-                              paddingFactor: CGFloat? = nil,
-                              stripeWidth: CGFloat? = nil,
-                              stripeSpacing: CGFloat? = nil) -> UIImage? {
-        guard let waveform = Waveform(audioAsset: audioAsset) else { return nil }
-        let configuration = WaveformConfiguration(size: size, color: color, backgroundColor: backgroundColor, style: style,
-                                                  position: position, scale: scale, paddingFactor: paddingFactor,
-                                                  stripeWidth: stripeWidth, stripeSpacing: stripeSpacing)
-        return waveformImage(from: waveform, with: configuration)
->>>>>>> 5a231404
     }
 
     /// Renders a UIImage of the waveform data calculated by the analyzer.
@@ -64,21 +40,12 @@
                               position: WaveformPosition = .middle,
                               scale: CGFloat = UIScreen.main.scale,
                               paddingFactor: CGFloat? = nil,
-<<<<<<< HEAD
                               qos: DispatchQoS.QoSClass = .userInitiated,
                               completionHandler: @escaping (_ waveformImage: UIImage?) -> ()) {
         let configuration = WaveformConfiguration(size: size, color: color, backgroundColor: backgroundColor,
                                                   style: style, position: position, scale: scale,
                                                   paddingFactor: paddingFactor)
         waveformImage(fromAudioAt: audioAssetURL, with: configuration, completionHandler: completionHandler)
-=======
-                              stripeWidth: CGFloat? = nil,
-                              stripeSpacing: CGFloat? = nil) -> UIImage? {
-        let audioAsset = AVURLAsset(url: audioAssetURL)
-        return waveformImage(fromAudio: audioAsset, size: size, color: color, backgroundColor: backgroundColor, style: style,
-                             position: position, scale: scale, paddingFactor: paddingFactor,
-                             stripeWidth: stripeWidth, stripeSpacing: stripeSpacing)
->>>>>>> 5a231404
     }
 
     // swiftlint:enable function_parameter_count
@@ -112,9 +79,9 @@
             }
         } else {
             UIGraphicsBeginImageContextWithOptions(configuration.size, false, configuration.scale)
-            
+
             let context = UIGraphicsGetCurrentContext()!
-            
+
             draw(on: context, from: samples, with: configuration)
 
             let graphImage = UIGraphicsGetImageFromCurrentImageContext()
@@ -123,7 +90,7 @@
             return graphImage
         }
     }
-    
+
     private func draw(on context: CGContext, from samples: [Float], with configuration: WaveformConfiguration) {
         context.setAllowsAntialiasing(true)
         context.setShouldAntialias(true)
@@ -150,11 +117,7 @@
         var maxAmplitude: CGFloat = 0.0 // we know 1 is our max in normalized data, but we keep it 'generic'
 
         let stripeLineWidth = configuration.stripeWidth ?? 1
-<<<<<<< HEAD
         let nStripes = configuration.size.width / (stripeLineWidth + (configuration.stripeSpacing ?? 5))
-=======
-        let nStripes = configuration.size.width / (stripeLineWidth + (configuration.stripeSpacing ?? 4))
->>>>>>> 5a231404
         let drawEveryNSamples = Int(CGFloat(samples.count) / nStripes)
 
         if configuration.style == .striped {
@@ -163,10 +126,6 @@
             context.setLineWidth(1.0 / configuration.scale)
         }
 
-<<<<<<< HEAD
-=======
-
->>>>>>> 5a231404
         for (x, sample) in samples.enumerated() {
             let xPos = CGFloat(x) / configuration.scale
             let invertedDbSample = 1 - CGFloat(sample) // sample is in dB, linearly normalized to [0, 1] (1 -> -50 dB)
